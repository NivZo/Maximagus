--- conflicted
+++ resolved
@@ -58,12 +58,7 @@
                 return currentState;
             }
 
-<<<<<<< HEAD
-            // Store the specific cards to discard by their names (safer than instance IDs)
-            var cardNamesToDiscard = selectedCards.Select(card => card.Resource.CardName).ToArray();
-=======
             // Store card count for replacement later
->>>>>>> 9a08b7cf
             var cardCount = selectedCards.Length;
 
             // STEP 1: Process the spell using SpellProcessingManager 
@@ -81,15 +76,6 @@
                 return currentState;
             }
 
-<<<<<<< HEAD
-            // STEP 2: Queue discard and replacement after spell processing
-            var queuedActionsManager = ServiceLocator.GetService<QueuedActionsManager>();
-            if (queuedActionsManager != null)
-            {
-                _logger?.LogInfo("[PlayHandCommand] Queuing discard and replacement after spell...");
-                
-                // Queue the discard and replacement to happen after spell processing
-=======
             // STEP 2: Queue card replacement to happen after spell processing
             // We'll check if cards still exist before trying to discard them
             var queuedActionsManager = ServiceLocator.GetService<QueuedActionsManager>();
@@ -98,58 +84,10 @@
                 _logger?.LogInfo("[PlayHandCommand] Queuing card replacement after spell...");
                 
                 // Queue the replacement logic to happen after spell processing
->>>>>>> 9a08b7cf
                 queuedActionsManager.QueueAction(() =>
                 {
                     try
                     {
-<<<<<<< HEAD
-                        _logger?.LogInfo("[PlayHandCommand] Executing discard and replacement...");
-                        
-                        // Get fresh reference to HandManager
-                        var handManagerForActions = ServiceLocator.GetService<IHandManager>();
-                        if (handManagerForActions?.Hand == null)
-                        {
-                            _logger?.LogError("[PlayHandCommand] ERROR: HandManager not available for actions");
-                            return;
-                        }
-
-                        // Find cards to discard by matching names (safer approach)
-                        var currentCards = handManagerForActions.Hand.Cards;
-                        var cardsToDiscard = currentCards
-                            .Where(card => cardNamesToDiscard.Contains(card.Resource.CardName))
-                            .Take(cardCount) // Only take the exact number we need
-                            .ToArray();
-
-                        if (cardsToDiscard.Length > 0)
-                        {
-                            _logger?.LogInfo($"[PlayHandCommand] Discarding {cardsToDiscard.Length} cards");
-                            handManagerForActions.Hand.Discard(cardsToDiscard);
-                            _logger?.LogInfo("[PlayHandCommand] Cards discarded successfully");
-                        }
-                        else
-                        {
-                            _logger?.LogWarning("[PlayHandCommand] WARNING: No matching cards found to discard");
-                        }
-                        
-                        // Draw replacement cards
-                        var currentCardCount = handManagerForActions.Hand.Cards.Length;
-                        var maxHandSize = 10;
-                        var cardsToDraw = Math.Max(0, maxHandSize - currentCardCount);
-                        
-                        if (cardsToDraw > 0)
-                        {
-                            _logger?.LogInfo($"[PlayHandCommand] Drawing {cardsToDraw} replacement cards");
-                            handManagerForActions.Hand.DrawAndAppend(cardsToDraw);
-                            _logger?.LogInfo($"[PlayHandCommand] Hand now has {handManagerForActions.Hand.Cards.Length} cards");
-                        }
-                        
-                        _logger?.LogInfo("[PlayHandCommand] Discard and replacement completed successfully");
-                    }
-                    catch (Exception ex)
-                    {
-                        _logger?.LogError($"[PlayHandCommand] ERROR in discard and replacement: {ex.Message}", ex);
-=======
                         _logger?.LogInfo("[PlayHandCommand] Executing card replacement...");
                         
                         // Get fresh reference to HandManager
@@ -181,7 +119,6 @@
                     catch (Exception ex)
                     {
                         _logger?.LogError($"[PlayHandCommand] ERROR in card replacement: {ex.Message}", ex);
->>>>>>> 9a08b7cf
                     }
                 });
             }
