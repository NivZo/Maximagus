using Godot;
<<<<<<< HEAD
=======
using Maximagus.Resources.Definitions.StatusEffects;
>>>>>>> 4f9ec7d9
using Maximagus.Scripts.Enums;
using Scripts.Commands;
using Scripts.State;
using System;

public partial class StatusEffectIndicator : Control, IOrderable
{
    public StatusEffectType EffectType;

    private RichTextLabel _valueLabel;

<<<<<<< HEAD
=======
    public Vector2 TargetPosition { get; set; }

    public Vector2 Weight => Vector2.One;

>>>>>>> 4f9ec7d9

    public override void _Ready()
    {
        base._Ready();

        _valueLabel = GetNode<RichTextLabel>("Value");
        var commandProcessor = ServiceLocator.GetService<IGameCommandProcessor>();
        commandProcessor.StateChanged += OnGameStateChanged;
        UpdateFromState(commandProcessor.CurrentState);
    }

    public static StatusEffectIndicator Create(StatusEffectType effectType)
    {
        var scene = GD.Load<PackedScene>("res://Scenes/GUI/StatusEffectIndicator.tscn");
        var instance = scene.Instantiate<StatusEffectIndicator>();
        instance.EffectType = effectType;
        return instance;
    }

    private void OnGameStateChanged(IGameStateData oldState, IGameStateData newState)
    {   
        UpdateFromState(newState);
    }

    private void UpdateFromState(IGameStateData stateData)
    {
<<<<<<< HEAD
        _valueLabel.Text = stateData.StatusEffects.GetStacksOfEffect(EffectType).ToString();
=======
        if (newState.StatusEffects.GetStacksOfEffect(EffectType) == 0)
        {
            QueueFree();
            return;
        }
        
        UpdateFromState(newState);
    }

    private void UpdateFromState(IGameStateData stateData)
    {
        _valueLabel.Text = stateData.StatusEffects.GetStacksOfEffect(EffectType).ToString();

        if (TargetPosition != default)
        {
            Action<Vector2> setCenter = this.SetCenter;
            CreateTween().SetParallel().TweenMethod(Callable.From(setCenter), this.GetCenter(), TargetPosition, 0.3f).SetTrans(Tween.TransitionType.Sine).SetEase(Tween.EaseType.Out);
        }
>>>>>>> 4f9ec7d9
    }
}<|MERGE_RESOLUTION|>--- conflicted
+++ resolved
@@ -1,26 +1,14 @@
 using Godot;
-<<<<<<< HEAD
-=======
-using Maximagus.Resources.Definitions.StatusEffects;
->>>>>>> 4f9ec7d9
 using Maximagus.Scripts.Enums;
 using Scripts.Commands;
 using Scripts.State;
 using System;
 
-public partial class StatusEffectIndicator : Control, IOrderable
+public partial class StatusEffectIndicator : Control
 {
     public StatusEffectType EffectType;
-
     private RichTextLabel _valueLabel;
 
-<<<<<<< HEAD
-=======
-    public Vector2 TargetPosition { get; set; }
-
-    public Vector2 Weight => Vector2.One;
-
->>>>>>> 4f9ec7d9
 
     public override void _Ready()
     {
@@ -32,6 +20,16 @@
         UpdateFromState(commandProcessor.CurrentState);
     }
 
+    public override void _ExitTree()
+    {
+        var commandProcessor = ServiceLocator.GetService<IGameCommandProcessor>();
+        if (commandProcessor != null)
+        {
+            commandProcessor.StateChanged -= OnGameStateChanged;
+        }
+        base._ExitTree();
+    }
+
     public static StatusEffectIndicator Create(StatusEffectType effectType)
     {
         var scene = GD.Load<PackedScene>("res://Scenes/GUI/StatusEffectIndicator.tscn");
@@ -41,33 +39,12 @@
     }
 
     private void OnGameStateChanged(IGameStateData oldState, IGameStateData newState)
-    {   
-        UpdateFromState(newState);
-    }
-
-    private void UpdateFromState(IGameStateData stateData)
     {
-<<<<<<< HEAD
-        _valueLabel.Text = stateData.StatusEffects.GetStacksOfEffect(EffectType).ToString();
-=======
-        if (newState.StatusEffects.GetStacksOfEffect(EffectType) == 0)
-        {
-            QueueFree();
-            return;
-        }
-        
         UpdateFromState(newState);
     }
 
     private void UpdateFromState(IGameStateData stateData)
     {
         _valueLabel.Text = stateData.StatusEffects.GetStacksOfEffect(EffectType).ToString();
-
-        if (TargetPosition != default)
-        {
-            Action<Vector2> setCenter = this.SetCenter;
-            CreateTween().SetParallel().TweenMethod(Callable.From(setCenter), this.GetCenter(), TargetPosition, 0.3f).SetTrans(Tween.TransitionType.Sine).SetEase(Tween.EaseType.Out);
-        }
->>>>>>> 4f9ec7d9
     }
 }